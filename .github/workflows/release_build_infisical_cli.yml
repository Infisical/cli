name: Build and release CLI

on:
  workflow_dispatch:

  push:
    # run only against tags
    tags:
      - "v*.*.*"

permissions:
  contents: write

jobs:
  npm-release:
    runs-on: ubuntu-latest
    env:
      working-directory: ./npm
    needs:
      # - cli-integration-tests
      - goreleaser
    steps:
      - uses: actions/checkout@v3
        with:
          fetch-depth: 0

      - name: Extract version
        run: |
          VERSION=$(echo ${{ github.ref_name }} | sed 's/v//')
          echo "Version extracted: $VERSION"
          echo "CLI_VERSION=$VERSION" >> $GITHUB_ENV

      - name: Print version
        run: echo ${{ env.CLI_VERSION }}

      - name: Setup Node
        uses: actions/setup-node@8f152de45cc393bb48ce5d89d36b731f54556e65 # v4.0.0
        with:
          node-version: 20
          cache: "npm"
          cache-dependency-path: ./npm/package-lock.json
      - name: Install dependencies
        working-directory: ${{ env.working-directory }}
        run: npm install --ignore-scripts

      - name: Set NPM version
        working-directory: ${{ env.working-directory }}
        run: npm version ${{ env.CLI_VERSION }} --allow-same-version --no-git-tag-version

      - name: Setup NPM
        working-directory: ${{ env.working-directory }}
        run: |
          echo 'registry="https://registry.npmjs.org/"' > ./.npmrc
          echo "//registry.npmjs.org/:_authToken=$NPM_TOKEN" >> ./.npmrc

          echo 'registry="https://registry.npmjs.org/"' > ~/.npmrc
          echo "//registry.npmjs.org/:_authToken=$NPM_TOKEN" >> ~/.npmrc
        env:
          NPM_TOKEN: ${{ secrets.NPM_TOKEN }}

      - name: Pack NPM
        working-directory: ${{ env.working-directory }}
        run: npm pack

      - name: Publish NPM
        working-directory: ${{ env.working-directory }}
        run: npm publish --tarball=./infisical-sdk-${{github.ref_name}} --access public --registry=https://registry.npmjs.org/
        env:
          NPM_TOKEN: ${{ secrets.NPM_TOKEN }}
          NODE_AUTH_TOKEN: ${{ secrets.NPM_TOKEN }}

  goreleaser:
    runs-on: ubuntu-latest-8-cores
    # needs: [cli-integration-tests]
    steps:
      - uses: actions/checkout@v3
        with:
          fetch-depth: 0
      - name: 🐋 Login to Docker Hub
        uses: docker/login-action@v2
        with:
          username: ${{ secrets.DOCKERHUB_USERNAME }}
          password: ${{ secrets.DOCKERHUB_TOKEN }}
      - name: 🔧 Set up Docker Buildx
        uses: docker/setup-buildx-action@v2
      - run: git fetch --force --tags
      - run: echo "Ref name ${{github.ref_name}}"
      - uses: actions/setup-go@v3
        with:
          go-version: ">=1.19.3"
          cache: true
          cache-dependency-path: go.sum
      - name: Setup for libssl1.0-dev
        run: |
          echo 'deb http://security.ubuntu.com/ubuntu bionic-security main' | sudo tee -a /etc/apt/sources.list
          sudo apt-key adv --keyserver keyserver.ubuntu.com --recv-keys 3B4FE6ACC0B21F32
          sudo apt update
          sudo apt-get install -y libssl1.0-dev
      - name: OSXCross for CGO Support
        run: |
          mkdir ../../osxcross
          git clone https://github.com/plentico/osxcross-target.git ../../osxcross/target
      - uses: goreleaser/goreleaser-action@v4
        with:
          distribution: goreleaser-pro
          version: v1.26.2-pro
          args: release --clean
        env:
          GITHUB_TOKEN: ${{ secrets.GO_RELEASER_GITHUB_TOKEN }}
          POSTHOG_API_KEY_FOR_CLI: ${{ secrets.POSTHOG_API_KEY_FOR_CLI }}
          FURY_TOKEN: ${{ secrets.FURYPUSHTOKEN }}
          AUR_KEY: ${{ secrets.AUR_KEY }}
          GORELEASER_KEY: ${{ secrets.GORELEASER_KEY }}
      - uses: actions/setup-python@v4
      - run: pip install --upgrade cloudsmith-cli
      - uses: ruby/setup-ruby@354a1ad156761f5ee2b7b13fa8e09943a5e8d252
        with:
          ruby-version: "3.3" # Not needed with a .ruby-version, .tool-versions or mise.toml
          bundler-cache: true # runs 'bundle install' and caches installed gems automatically
      - name: Install deb-s3
        run: gem install deb-s3
      - name: Configure GPG Key
        run: echo -n "$GPG_SIGNING_KEY" | base64 --decode | gpg --batch --import
        env:
          GPG_SIGNING_KEY: ${{ secrets.GPG_SIGNING_KEY }}
          GPG_SIGNING_KEY_PASSPHRASE: ${{ secrets.GPG_SIGNING_KEY_PASSPHRASE }}
      - name: Publish to CloudSmith
        run: sh upload_to_cloudsmith.sh
        env:
          CLOUDSMITH_API_KEY: ${{ secrets.CLOUDSMITH_API_KEY }}
          INFISICAL_CLI_S3_BUCKET: ${{ secrets.INFISICAL_CLI_S3_BUCKET }}
          INFISICAL_CLI_REPO_SIGNING_KEY_ID: ${{ secrets.INFISICAL_CLI_REPO_SIGNING_KEY_ID }}
          AWS_ACCESS_KEY_ID: ${{ secrets.INFISICAL_CLI_REPO_AWS_ACCESS_KEY_ID }}
          AWS_SECRET_ACCESS_KEY: ${{ secrets.INFISICAL_CLI_REPO_AWS_SECRET_ACCESS_KEY }}
      - name: Invalidate Cloudfront cache
        run: aws cloudfront create-invalidation --distribution-id $CLOUDFRONT_DISTRIBUTION_ID --paths '/deb/dists/stable/*'
        env:
          AWS_ACCESS_KEY_ID: ${{ secrets.INFISICAL_CLI_REPO_AWS_ACCESS_KEY_ID }}
          AWS_SECRET_ACCESS_KEY: ${{ secrets.INFISICAL_CLI_REPO_AWS_SECRET_ACCESS_KEY }}
<<<<<<< HEAD
          CLOUDFRONT_DISTRIBUTION_ID: ${{ secrets.INFISICAL_CLI_REPO_CLOUDFRONT_DISTRIBUTION_ID }}

  # Currently only supports Windows amd64
  goreleaser-windows:
    runs-on: windows-2022
    steps:
      - uses: actions/checkout@v3
        with:
          fetch-depth: 0

      - name: Fetch all tags
        run: git fetch --force --tags

      - name: Set up Go
        uses: actions/setup-go@v3
        with:
          go-version: ">=1.19.3"
          cache: true
          cache-dependency-path: go.sum

      - name: 🐋 Login to Docker Hub
        uses: docker/login-action@v2
        with:
          username: ${{ secrets.DOCKERHUB_USERNAME }}
          password: ${{ secrets.DOCKERHUB_TOKEN }}

      - uses: goreleaser/goreleaser-action@v4
        with:
          distribution: goreleaser-pro
          version: v1.26.2-pro
          args: release --clean --config .goreleaser-windows.yaml --skip-validate
        env:
          GITHUB_TOKEN: ${{ secrets.GO_RELEASER_GITHUB_TOKEN }}
          POSTHOG_API_KEY_FOR_CLI: ${{ secrets.POSTHOG_API_KEY_FOR_CLI }}
          AUR_KEY: ${{ secrets.AUR_KEY }}
          GORELEASER_KEY: ${{ secrets.GORELEASER_KEY }}
=======
          CLOUDFRONT_DISTRIBUTION_ID: ${{ secrets.INFISICAL_CLI_REPO_CLOUDFRONT_DISTRIBUTION_ID }}
>>>>>>> ac9bcb41
<|MERGE_RESOLUTION|>--- conflicted
+++ resolved
@@ -137,7 +137,6 @@
         env:
           AWS_ACCESS_KEY_ID: ${{ secrets.INFISICAL_CLI_REPO_AWS_ACCESS_KEY_ID }}
           AWS_SECRET_ACCESS_KEY: ${{ secrets.INFISICAL_CLI_REPO_AWS_SECRET_ACCESS_KEY }}
-<<<<<<< HEAD
           CLOUDFRONT_DISTRIBUTION_ID: ${{ secrets.INFISICAL_CLI_REPO_CLOUDFRONT_DISTRIBUTION_ID }}
 
   # Currently only supports Windows amd64
@@ -173,7 +172,4 @@
           GITHUB_TOKEN: ${{ secrets.GO_RELEASER_GITHUB_TOKEN }}
           POSTHOG_API_KEY_FOR_CLI: ${{ secrets.POSTHOG_API_KEY_FOR_CLI }}
           AUR_KEY: ${{ secrets.AUR_KEY }}
-          GORELEASER_KEY: ${{ secrets.GORELEASER_KEY }}
-=======
-          CLOUDFRONT_DISTRIBUTION_ID: ${{ secrets.INFISICAL_CLI_REPO_CLOUDFRONT_DISTRIBUTION_ID }}
->>>>>>> ac9bcb41
+          GORELEASER_KEY: ${{ secrets.GORELEASER_KEY }}